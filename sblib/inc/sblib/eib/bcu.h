--- conflicted
+++ resolved
@@ -10,9 +10,7 @@
 #ifndef sblib_bcu_h
 #define sblib_bcu_h
 
-<<<<<<< HEAD
 #include <sblib/eib/bcu_base.h>
-=======
 #include <sblib/types.h>
 #include <sblib/eib/bus.h>
 #include <sblib/eib/bcu_type.h>
@@ -25,15 +23,6 @@
 // Rename the method begin_BCU() of the class BCU to indicate the BCU type. If you get a
 // link error then the library's BCU_TYPE is different from the application's BCU_TYPE.
 #define begin_BCU  CPP_CONCAT_EXPAND(begin_,BCU_NAME)
-
-class BCU;
-
-/**
- * The EIB bus coupling unit.
- */
-extern BCU bcu;
-
->>>>>>> 3dc99c2b
 
 /**
  * Class for controlling all BCU related things.
@@ -50,10 +39,7 @@
      * The BCU's main processing loop. This is like the application's loop() function,
      * and is called automatically by main() when the BCU is activated with bcu.begin().
      */
-<<<<<<< HEAD
     virtual void loop();
-=======
-    void loop();
 
     int connectedTo();
 
@@ -76,7 +62,6 @@
      */
     int progPin;
 
->>>>>>> 3dc99c2b
     /**
      * End using the EIB bus coupling unit.
      */
@@ -127,20 +112,8 @@
     // The method begin_BCU() is renamed during compilation to indicate the BCU type.
     // If you get a link error then the library's BCU_TYPE is different from your application's BCU_TYPE.
     void begin_BCU(int manufacturer, int deviceType, int version);
-<<<<<<< HEAD
-};
-
-
-=======
 
 private:
-    Debouncer progButtonDebouncer; //!< The debouncer for the programming mode button.
-    bool enabled;                  //!< The BCU is enabled. Set by bcu.begin().
-    byte sendCtrlTelegram[8];      //!< A short buffer for connection control telegrams.
-    int  connectedAddr;            //!< Remote address of the connected partner.
-    int  connectedSeqNo;           //!< Sequence number for connected data telegrams.
-    unsigned int connectedTime;    //!< System time of the last connected telegram.
-    bool incConnectedSeqNo;        //!< True if the sequence number shall be incremented on ACK.
     MemMapper *memMapper;
 };
 
@@ -148,59 +121,6 @@
 //
 //  Inline functions
 //
-
-inline void BCU::begin(int manufacturer, int deviceType, int version)
-{
-    begin_BCU(manufacturer, deviceType, version);
-}
-
-inline bool BCU::programmingMode() const
-{
-    return (userRam.status & BCU_STATUS_PROG) == BCU_STATUS_PROG;
-}
-
-inline int BCU::ownAddress() const
-{
-    return bus.ownAddr;
-}
-
-inline bool BCU::applicationRunning() const
-{
-    if (!enabled)
-        return true;
-
-#if BCU_TYPE == BCU1_TYPE
-    return (userRam.status & (BCU_STATUS_PROG|BCU_STATUS_AL)) == BCU_STATUS_AL &&
-        userRam.runState == 1 && userEeprom.runError == 0xff; // ETS sets the run error to 0 when programming
-#else
-    return !(userRam.status & BCU_STATUS_PROG) &&
-        userRam.runState == 1 && userEeprom.loadState[OT_APPLICATION];
-#endif
-}
-
-inline bool BCU::applicationShouldRun() const
-{
-    if (!enabled)
-        return true;
-
-#if BCU_TYPE == BCU1_TYPE
-    return (userRam.status & (BCU_STATUS_PROG|BCU_STATUS_AL)) == BCU_STATUS_AL &&
-        userRam.runState == 1 && userEeprom.runError == 0xff; // ETS sets the run error to 0 when programming
-#else
-    return !(userRam.status & BCU_STATUS_PROG) &&
-        userRam.runState == 1;
-#endif
-}
-
-inline int BCU::maskVersion() const
-{
-    return MASK_VERSION;
-}
-
-inline bool BCU::directConnection() const
-{
-    return connectedAddr != 0;
-}
 
 inline int BCU::connectedTo()
 {
@@ -216,5 +136,4 @@
 #   undef begin_BCU
 #endif
 
->>>>>>> 3dc99c2b
 #endif /*sblib_bcu_h*/