--- conflicted
+++ resolved
@@ -449,16 +449,15 @@
 inline bool Bus::idle() const
 {
     //XXX Issue #42 maybe should also check that we have no pending interrupt
-<<<<<<< HEAD
     return ((state == IDLE) || (state == INIT)) && (sendCurTelegram == 0);
-=======
-    return (state == IDLE) && (sendCurTelegram == 0);
-#else
-    return sendCurTelegram == 0;
-#endif
->>>>>>> 7087f9f4
-}
-
+}
+
+inline int Bus::ownAddress() const
+{
+    return bus.ownAddr;
+}
+
+==== BASE ====
 inline void Bus::maxSendTries(int tries)
 {
     sendTriesMax = tries;
