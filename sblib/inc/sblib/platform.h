--- conflicted
+++ resolved
@@ -15,11 +15,7 @@
 /**
  * Low level table of the IO ports
  */
-<<<<<<< HEAD
-extern LPC_GPIO_TypeDef * const gpioPorts[4];
-=======
 extern LPC_GPIO_TypeDef* const gpioPorts[4];
->>>>>>> a00f635e
 
 #elif defined(__LPC11UXX__)
 #include <LPC11Uxx.h>
